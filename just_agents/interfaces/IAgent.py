from pathlib import Path
from typing import AsyncGenerator, Any, Union, Sequence, Dict
from abc import ABC, abstractmethod
from just_agents.utils import resolve_agent_schema

def build_agent(agent_schema: str | Path | dict):
    from just_agents.cot_agent import ChainOfThoughtAgent
    from just_agents.llm_session import LLMSession
    agent_schema = resolve_agent_schema(agent_schema)
    class_name = agent_schema.get("class", None)
    if class_name is None or class_name == "LLMSession":
        return LLMSession(agent_schema=agent_schema)
    elif class_name == "ChainOfThoughtAgent":
        return ChainOfThoughtAgent(agent_schema=agent_schema)

<<<<<<< HEAD
class IAgent(ABC):

    # @staticmethod
    # def build(agent_schema: dict):
    #     import importlib
    #     try:
    #         package_name = agent_schema.get("package", None)
    #         class_name = agent_schema.get("class", None)
    #
    #         if package_name is None:
    #             raise ValueError("Error package_name field should not be empty in agent_schema param during IAgent.build() call.")
    #         if class_name is None:
    #             raise ValueError("Error class_name field should not be empty in agent_schema param during IAgent.build() call.")
    #         # Dynamically import the package
    #         package = importlib.import_module(package_name)
    #         # Get the class from the package
    #         class_ = getattr(package, class_name)
    #         # Create an instance of the class
    #         instance = class_(agent_schema=agent_schema)
    #
    #         return instance
    #     except (ImportError, AttributeError) as e:
    #         print(f"Error creating instance of {class_name} from {package_name}: {e}")
    #         return None

    @abstractmethod
    def stream(self, query_input: Union[str, Dict, Sequence[Dict]]) -> AsyncGenerator[Any, None]:
        raise NotImplementedError("You need to implement stream() first!")

    @abstractmethod
    def query(self, query_input: Union[str, Dict, Sequence[Dict]]) -> str:
        raise NotImplementedError("You need to implement query() first!")

class IAgentProfile(ABC):
    @abstractmethod
    def to_dict(self) -> dict:
        raise NotImplementedError("You need to implement to_dict() first!")
=======
class IAgent:
    def stream(self, input: str | dict | list[dict]) -> AsyncGenerator[Any, None]:
        raise NotImplementedError("You need to impelement stream() first!")

    def query(self, input: str | dict | list[dict]) -> str:
        raise NotImplementedError("You need to impelement query() first!")
>>>>>>> 28d4129a
<|MERGE_RESOLUTION|>--- conflicted
+++ resolved
@@ -13,7 +13,6 @@
     elif class_name == "ChainOfThoughtAgent":
         return ChainOfThoughtAgent(agent_schema=agent_schema)
 
-<<<<<<< HEAD
 class IAgent(ABC):
 
     # @staticmethod
@@ -45,17 +44,4 @@
 
     @abstractmethod
     def query(self, query_input: Union[str, Dict, Sequence[Dict]]) -> str:
-        raise NotImplementedError("You need to implement query() first!")
-
-class IAgentProfile(ABC):
-    @abstractmethod
-    def to_dict(self) -> dict:
-        raise NotImplementedError("You need to implement to_dict() first!")
-=======
-class IAgent:
-    def stream(self, input: str | dict | list[dict]) -> AsyncGenerator[Any, None]:
-        raise NotImplementedError("You need to impelement stream() first!")
-
-    def query(self, input: str | dict | list[dict]) -> str:
-        raise NotImplementedError("You need to impelement query() first!")
->>>>>>> 28d4129a
+        raise NotImplementedError("You need to implement query() first!")